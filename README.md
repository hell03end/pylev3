--- conflicted
+++ resolved
@@ -21,33 +21,11 @@
 ```python
     from pylev import Levenshtein
 
-<<<<<<< HEAD
-    assert(Levenshtein.classic('', 'cat'), 3)
-    assert(Levenshtein.damerau('cat', 'cat'), 0)
-    assert(Levenshtein.wf('kitten', 'sitting'), 3)
-    assert(Levenshtein.wfi(['cat', 'kitten'], 'abc'), [3, 6])
-    assert(Levenshtein()(['cat', 'kitten'], ['cat', 'abc']), [[0, 3], [5, 6]])
-```
-
-Or use old way:
-```python
-    from pylev import (
-        wf_levenshtein, wfi_levenshtein, damerau_levenshtein,
-        classic_levenshtein
-    )
-
-    assert(classic_levenshtein('', 'cat'), 3)
-    assert(damerau_levenshtein('cat', 'cat'), 0)
-    assert(wf_levenshtein('kitten', 'sitting'), 3)
-    assert(wfi_levenshtein(['cat', 'kitten'], 'abc'), [3, 6])
-    assert(wf_levenshtein(['cat', 'kitten'], ['cat', 'abc']), [[0, 3], [5, 6]])
-=======
     assert Levenshtein.classic('', 'cat'), 3
     assert Levenshtein.damerau('cat', 'cat'), 0
     assert Levenshtein.wf('kitten', 'sitting'), 3
     assert Levenshtein.wfi(['cat', 'kitten'], 'abc'), [3, 6]
     assert Levenshtein()(['cat', 'kitten'], ['cat', 'abc']), [[0, 3], [5, 6]]
->>>>>>> a5e1644f
 ```
 
 Or use old way (like in pylev):
@@ -76,43 +54,6 @@
     $ python -m unittest tests
 ```
 
-<<<<<<< HEAD
-
-### Changelog
-* v1.3.3
-    * Pass list of strings into any method to get result vector/matrix
-
-* v1.3.2
-    * Add \_\_call\_\_ into Levenshtein class
-    * Divide main module into files
-
-* v1.3.1
-    * Reimplemented with Levenshtein class
-    * Remove all Python versions except CPython3.3+
-
-* v1.3.0
-    * Implemented a considerably faster variants (orders of magnitude).
-    * Tested & working on Python 2.7.4, Python 3.3.1 & PyPy 1.9.0.
-
-* v1.2.0
-    * Fixed all incorrect spellings of "Levenshtein" (there's no "c" in it).
-    * Old methods are and use as usual (aliased for backward-compatibility.)
-
-* v1.1.0
-    * Implemented a much faster variant (several orders of magnitude).
-    * The older variant was renamed to ``classic_levenschtein``.
-    * Tested & working on Python 3.3 & PyPy 1.6.0 as well.
-
-* v1.0.2
-    * Python packaging is **REALLY** hard. Including the README *this time*.
-
-* v1.0.1
-    * Python packaging is hard. Including the README this time.
-
-* v1.0.0
-    * Initial release, just the naive implementation of Levenshtein.
-=======
 ### ToDo
 * [ ] add extension for distance calculation on `c/c++` (preferably `c`)
-* [ ] update tests & benchmarks
->>>>>>> a5e1644f
+* [ ] update tests & benchmarks